--- conflicted
+++ resolved
@@ -12,11 +12,7 @@
 	"service",
 	"test/runtime",
 	"test/client",
-<<<<<<< HEAD
-=======
 	"test/service",
-	"upward-message",
->>>>>>> 4d150a01
 ]
 
 [profile.release]
